--- conflicted
+++ resolved
@@ -32,15 +32,4 @@
     if *JITSTATE_DEBUG {
         eprintln!("jit-state: {}", state);
     }
-<<<<<<< HEAD
-}
-
-#[cfg(tracer_swt)]
-#[no_mangle]
-pub extern "C" fn yk_trace_basicblock(function_index: usize, block_index: usize) {
-    if mt::is_tracing() {
-        trace::trace_basicblock(function_index, block_index)
-    }
-=======
->>>>>>> f19ac115
 }