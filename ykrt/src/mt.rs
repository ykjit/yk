//! The main end-user interface to the meta-tracing system.

use std::{
    assert_matches::debug_assert_matches,
    cell::RefCell,
    cmp,
    collections::VecDeque,
    env,
    error::Error,
    ffi::c_void,
    marker::PhantomData,
    sync::{
        atomic::{AtomicBool, AtomicU16, AtomicU32, AtomicU64, AtomicUsize, Ordering},
        Arc,
    },
    thread::{self, JoinHandle},
};

use parking_lot::{Condvar, Mutex, MutexGuard};
#[cfg(not(all(feature = "yk_testing", not(test))))]
use parking_lot_core::SpinWait;

#[cfg(tracer_swt)]
use crate::trace::swt::cp::{control_point_transition, ControlPointStackMapId, ControlPointTransition};

use crate::{
    aotsmp::{load_aot_stackmaps, AOT_STACKMAPS},
    compile::{default_compiler, CompilationError, CompiledTrace, Compiler, GuardIdx},
    location::{HotLocation, HotLocationKind, Location, TraceFailed},
    log::{
        stats::{Stats, TimingState},
        Log, Verbosity,
    },
    stack::{StackDirection, STACK_DIRECTION},
    trace::{default_tracer, AOTTraceIterator, TraceRecorder, Tracer},
};

// The HotThreshold must be less than a machine word wide for [`Location::Location`] to do its
// pointer tagging thing. We therefore choose a type which makes this statically clear to
// users rather than having them try to use (say) u64::max() on a 64 bit machine and get a run-time
// error.
#[cfg(target_pointer_width = "64")]
pub type HotThreshold = u32;
#[cfg(target_pointer_width = "64")]
type AtomicHotThreshold = AtomicU32;

/// How often can a [HotLocation] or [Guard] lead to an error in tracing or compilation before we
/// give up trying to trace (or compile...) it?
pub type TraceCompilationErrorThreshold = u16;
pub type AtomicTraceCompilationErrorThreshold = AtomicU16;

/// How many basic blocks long can a trace be before we give up trying to compile it? Note that the
/// slower our compiler, the lower this will have to be in order to give the perception of
/// reasonable performance.
/// FIXME: needs to be configurable.
pub(crate) const DEFAULT_TRACE_TOO_LONG: usize = 5000;
const DEFAULT_HOT_THRESHOLD: HotThreshold = 50;
const DEFAULT_SIDETRACE_THRESHOLD: HotThreshold = 5;
/// How often can a [HotLocation] or [Guard] lead to an error in tracing or compilation before we
/// give up trying to trace (or compile...) it?
const DEFAULT_TRACECOMPILATION_ERROR_THRESHOLD: TraceCompilationErrorThreshold = 5;
static REG64_SIZE: usize = 8;

static mut IS_IN_OPT: bool = false;

thread_local! {
    static THREAD_MTTHREAD: MTThread = MTThread::new();
}

/// A meta-tracer. This is always passed around stored in an [Arc].
///
/// When you are finished with this meta-tracer, it is best to explicitly call [MT::shutdown] to
/// perform shutdown tasks (though the correctness of the system is not impacted if you do not call
/// this function).
pub struct MT {
    /// Have we been requested to shutdown this meta-tracer? In a sense this is merely advisory:
    /// since [MT] is contained within an [Arc], if we're able to read this value, then the
    /// meta-tracer is still working and it may go on doing so for an arbitrary period of time.
    /// However, it means that some "shutdown" activities, such as printing statistics and checking
    /// for failed compilation threads, have already occurred, and should not be repeated.
    shutdown: AtomicBool,
    hot_threshold: AtomicHotThreshold,
    sidetrace_threshold: AtomicHotThreshold,
    trace_failure_threshold: AtomicTraceCompilationErrorThreshold,
    /// The ordered queue of compilation worker functions.
    job_queue: Arc<(Condvar, Mutex<VecDeque<Box<dyn FnOnce() + Send>>>)>,
    /// The hard cap on the number of worker threads.
    max_worker_threads: AtomicUsize,
    /// [JoinHandle]s to each worker thread so that when an [MT] value is dropped, we can try
    /// joining each worker thread and see if it caused an error or not. If it did,  we can
    /// percolate the error upwards, making it more likely that the main thread exits with an
    /// error. In other words, this [Vec] makes it harder for errors to be missed.
    active_worker_threads: Mutex<Vec<JoinHandle<()>>>,
    /// The [Tracer] that should be used for creating future traces. Note that this might not be
    /// the same as the tracer(s) used to create past traces.
    tracer: Mutex<Arc<dyn Tracer>>,
    /// The [Compiler] that will be used for compiling future `IRTrace`s. Note that this might not
    /// be the same as the compiler(s) used to compile past `IRTrace`s.
    compiler: Mutex<Arc<dyn Compiler>>,
    /// A monotonically increasing integer that semi-uniquely identifies each compiled trace. This
    /// is only useful for general debugging purposes, and must not be relied upon for semantic
    /// correctness, because the IDs can repeat when the underlying `u64` overflows/wraps.
    compiled_trace_id: AtomicU64,
    pub(crate) log: Log,
    pub(crate) stats: Stats,
}

impl std::fmt::Debug for MT {
    fn fmt(&self, f: &mut std::fmt::Formatter<'_>) -> std::fmt::Result {
        write!(f, "MT")
    }
}

impl MT {
    // Create a new meta-tracer instance. Arbitrarily many of these can be created, though there
    // are no guarantees as to whether they will share resources effectively or fairly.
    pub fn new() -> Result<Arc<Self>, Box<dyn Error>> {
        load_aot_stackmaps();
        let hot_threshold = match env::var("YK_HOT_THRESHOLD") {
            Ok(s) => s
                .parse::<HotThreshold>()
                .map_err(|e| format!("Invalid hot threshold '{s}': {e}"))?,
            Err(_) => DEFAULT_HOT_THRESHOLD,
        };
        Ok(Arc::new(Self {
            shutdown: AtomicBool::new(false),
            hot_threshold: AtomicHotThreshold::new(hot_threshold),
            sidetrace_threshold: AtomicHotThreshold::new(DEFAULT_SIDETRACE_THRESHOLD),
            trace_failure_threshold: AtomicTraceCompilationErrorThreshold::new(
                DEFAULT_TRACECOMPILATION_ERROR_THRESHOLD,
            ),
            job_queue: Arc::new((Condvar::new(), Mutex::new(VecDeque::new()))),
            max_worker_threads: AtomicUsize::new(cmp::max(1, num_cpus::get() - 1)),
            active_worker_threads: Mutex::new(Vec::new()),
            tracer: Mutex::new(default_tracer()?),
            compiler: Mutex::new(default_compiler()?),
            compiled_trace_id: AtomicU64::new(0),
            log: Log::new()?,
            stats: Stats::new(),
        }))
    }

    /// Put this meta-tracer into shutdown mode, panicking if any problems are discovered. This
    /// will perform actions such as printing summary statistics and checking whether any worker
    /// threads have caused an error. The best place to do this is likely to be on the main thread,
    /// though this is not mandatory.
    ///
    /// Note: this method does not stop all of the meta-tracer's activities. For example, -- but
    /// not only! -- other threads will continue compiling and executing traces.
    ///
    /// Only the first call of this method performs meaningful actions: any subsequent calls will
    /// note the previous shutdown and immediately return.
    pub fn shutdown(&self) {
        if !self.shutdown.swap(true, Ordering::Relaxed) {
            self.stats.timing_state(TimingState::None);
            self.stats.output();
            let mut lk = self.active_worker_threads.lock();
            for hdl in lk.drain(..) {
                if hdl.is_finished() {
                    if let Err(e) = hdl.join() {
                        // Despite the name `resume_unwind` will abort if the unwind strategy in
                        // Rust is set to `abort`.
                        std::panic::resume_unwind(e);
                    }
                }
            }
        }
    }

    /// Return this `MT` instance's current hot threshold. Notice that this value can be changed by
    /// other threads and is thus potentially stale as soon as it is read.
    pub fn hot_threshold(self: &Arc<Self>) -> HotThreshold {
        self.hot_threshold.load(Ordering::Relaxed)
    }

    /// Set the threshold at which `Location`'s are considered hot.
    pub fn set_hot_threshold(self: &Arc<Self>, hot_threshold: HotThreshold) {
        self.hot_threshold.store(hot_threshold, Ordering::Relaxed);
    }

    /// Return this `MT` instance's current side-trace threshold. Notice that this value can be
    /// changed by other threads and is thus potentially stale as soon as it is read.
    pub fn sidetrace_threshold(self: &Arc<Self>) -> HotThreshold {
        self.sidetrace_threshold.load(Ordering::Relaxed)
    }

    /// Set the threshold at which guard failures are considered hot and side-tracing should start.
    pub fn set_sidetrace_threshold(self: &Arc<Self>, hot_threshold: HotThreshold) {
        self.sidetrace_threshold
            .store(hot_threshold, Ordering::Relaxed);
    }

    /// Return this `MT` instance's current trace failure threshold. Notice that this value can be
    /// changed by other threads and is thus potentially stale as soon as it is read.
    pub fn trace_failure_threshold(self: &Arc<Self>) -> TraceCompilationErrorThreshold {
        self.trace_failure_threshold.load(Ordering::Relaxed)
    }

    /// Set the threshold at which a `Location` from which tracing has failed multiple times is
    /// marked as "do not try tracing again".
    pub fn set_trace_failure_threshold(
        self: &Arc<Self>,
        trace_failure_threshold: TraceCompilationErrorThreshold,
    ) {
        if trace_failure_threshold < 1 {
            panic!("Trace failure threshold must be >= 1.");
        }
        self.trace_failure_threshold
            .store(trace_failure_threshold, Ordering::Relaxed);
    }

    /// Return this meta-tracer's maximum number of worker threads. Notice that this value can be
    /// changed by other threads and is thus potentially stale as soon as it is read.
    pub fn max_worker_threads(self: &Arc<Self>) -> usize {
        self.max_worker_threads.load(Ordering::Relaxed)
    }

    /// Return the semi-unique ID for the next compiled trace. Note: this is only useful for
    /// general debugging purposes, and must not be relied upon for semantic correctness, because
    /// the IDs will wrap when the underlying `u64` overflows.
    pub(crate) fn next_compiled_trace_id(self: &Arc<Self>) -> u64 {
        // Note: fetch_add is documented to wrap on overflow.
        self.compiled_trace_id.fetch_add(1, Ordering::Relaxed)
    }

    /// Queue `job` to be run on a worker thread.
    fn queue_job(self: &Arc<Self>, job: Box<dyn FnOnce() + Send>) {
        #[cfg(feature = "yk_testing")]
        if let Ok(true) = env::var("YKD_SERIALISE_COMPILATION").map(|x| x.as_str() == "1") {
            // To ensure that we properly test that compilation can occur in another thread, we
            // spin up a new thread for each compilation. This is only acceptable because a)
            // `SERIALISE_COMPILATION` is an internal yk testing feature b) when we use it we're
            // checking correctness, not performance.
            thread::spawn(job).join().unwrap();
            return;
        }

        // Push the job onto the queue.
        let (cv, mtx) = &*self.job_queue;
        mtx.lock().push_back(job);
        cv.notify_one();

        // Do we have enough active worker threads? If not, spin another up.

        let mut lk = self.active_worker_threads.lock();
        if lk.len() < self.max_worker_threads.load(Ordering::Relaxed) {
            // We only keep a weak reference alive to `self`, as otherwise an active compiler job
            // causes `self` to never be dropped.
            let mt = Arc::downgrade(self);
            let jq = Arc::clone(&self.job_queue);
            let hdl = thread::spawn(move || {
                let (cv, mtx) = &*jq;
                let mut lock = mtx.lock();
                // If the strong count for `mt` is 0 then it has been dropped and there is no
                // point trying to do further work, even if there is work in the queue.
                while mt.upgrade().is_some() {
                    match lock.pop_front() {
                        Some(x) => {
                            MutexGuard::unlocked(&mut lock, x);
                        }
                        None => cv.wait(&mut lock),
                    }
                }
            });
            lk.push(hdl);
        }
    }

    /// Add a compilation job for a root trace where `hl_arc` is the [HotLocation] this compilation
    /// job is related to.
    fn queue_root_compile_job(
        self: &Arc<Self>,
        trace_iter: (Box<dyn AOTTraceIterator>, Box<[u8]>),
        hl_arc: Arc<Mutex<HotLocation>>,
    ) {
        self.stats.trace_recorded_ok();
        let mt = Arc::clone(self);
        let do_compile = move || {
            let compiler = {
                let lk = mt.compiler.lock();
                Arc::clone(&*lk)
            };
            mt.stats.timing_state(TimingState::Compiling);
            match compiler.root_compile(
                Arc::clone(&mt),
                trace_iter.0,
                Arc::clone(&hl_arc),
                trace_iter.1,
            ) {
                Ok(ct) => {
                    let mut hl = hl_arc.lock();
                    debug_assert_matches!(hl.kind, HotLocationKind::Compiling);
                    hl.kind = HotLocationKind::Compiled(ct);
                    mt.stats.trace_compiled_ok();
                }
                Err(e) => {
                    mt.stats.trace_compiled_err();
                    let mut hl = hl_arc.lock();
                    debug_assert_matches!(hl.kind, HotLocationKind::Compiling);
                    if let TraceFailed::DontTrace = hl.tracecompilation_error(&mt) {
                        hl.kind = HotLocationKind::DontTrace;
                    }
                    match e {
                        CompilationError::General(e) | CompilationError::LimitExceeded(e) => {
                            mt.log.log(
                                Verbosity::Warning,
                                &format!("trace-compilation-aborted: {e}"),
                            );
                        }
                        CompilationError::InternalError(e) => {
                            #[cfg(feature = "ykd")]
                            panic!("{e}");
                            #[cfg(not(feature = "ykd"))]
                            {
                                mt.log.log(
                                    Verbosity::Error,
                                    &format!("trace-compilation-aborted: {e}"),
                                );
                            }
                        }
                        CompilationError::ResourceExhausted(e) => {
                            mt.log
                                .log(Verbosity::Error, &format!("trace-compilation-aborted: {e}"));
                        }
                    }
                }
            }

            mt.stats.timing_state(TimingState::None);
        };

        self.queue_job(Box::new(do_compile));
    }

    /// Add a compilation job for a sidetrace where: `hl_arc` is the [HotLocation] this compilation
    ///   * `hl_arc` is the [HotLocation] this compilation job is related to.
    ///   * `root_ctr` is the root [CompiledTrace].
    ///   * `parent_ctr` is the parent [CompiledTrace] of the side-trace that's about to be
    ///     compiled. Because side-traces can nest, this may or may not be the same [CompiledTrace]
    ///     as `root_ctr`.
    ///   * `guardid` is the ID of the guard in `parent_ctr` which failed.
    fn queue_sidetrace_compile_job(
        self: &Arc<Self>,
        trace_iter: (Box<dyn AOTTraceIterator>, Box<[u8]>),
        hl_arc: Arc<Mutex<HotLocation>>,
        root_ctr: Arc<dyn CompiledTrace>,
        parent_ctr: Arc<dyn CompiledTrace>,
        guardid: GuardIdx,
    ) {
        self.stats.trace_recorded_ok();
        let mt = Arc::clone(self);
        let do_compile = move || {
            let compiler = {
                let lk = mt.compiler.lock();
                Arc::clone(&*lk)
            };
            mt.stats.timing_state(TimingState::Compiling);
            let sti = parent_ctr.sidetraceinfo(Arc::clone(&root_ctr), guardid);
            // FIXME: Can we pass in the root trace address, root trace entry variable locations,
            // and the base stack-size from here, rather than spreading them out via
            // DeoptInfo/SideTraceInfo, and CompiledTrace?
            match compiler.sidetrace_compile(
                Arc::clone(&mt),
                trace_iter.0,
                sti,
                Arc::clone(&hl_arc),
                trace_iter.1,
            ) {
                Ok(ct) => {
                    parent_ctr.guard(guardid).set_ctr(ct);
                    mt.stats.trace_compiled_ok();
                }
                Err(e) => {
                    // FIXME: We need to track how often compiling a guard fails.
                    mt.stats.trace_compiled_err();
                    match e {
                        CompilationError::General(e) | CompilationError::LimitExceeded(e) => {
                            mt.log.log(
                                Verbosity::Warning,
                                &format!("trace-compilation-aborted: {e}"),
                            );
                        }
                        CompilationError::InternalError(e) => {
                            #[cfg(feature = "ykd")]
                            panic!("{e}");
                            #[cfg(not(feature = "ykd"))]
                            {
                                mt.log.log(
                                    Verbosity::Error,
                                    &format!("trace-compilation-aborted: {e}"),
                                );
                            }
                        }
                        CompilationError::ResourceExhausted(e) => {
                            mt.log
                                .log(Verbosity::Error, &format!("trace-compilation-aborted: {e}"));
                        }
                    }
                }
            }

            mt.stats.timing_state(TimingState::None);
        };

        self.queue_job(Box::new(do_compile));
    }

    #[allow(clippy::not_unsafe_ptr_arg_deref)]
<<<<<<< HEAD
    pub fn control_point(
        self: &Arc<Self>,
        loc: &Location,
        frameaddr: *mut c_void,
        smid: u64,
    ){
        match self.transition_control_point(loc) {
=======
    pub fn control_point(self: &Arc<Self>, loc: &Location, frameaddr: *mut c_void, smid: u64) {
        match self.transition_control_point(loc, frameaddr) {
>>>>>>> a0ab0f15
            TransitionControlPoint::NoAction => (),
            TransitionControlPoint::AbortTracing => {
                let thread_tracer =
                    MTThread::with(
                        |mtt| match mtt.tstate.replace(MTThreadState::Interpreting) {
                            MTThreadState::Tracing { thread_tracer, .. } => thread_tracer,
                            _ => unreachable!(),
                        },
                    );
                thread_tracer.stop().ok();
                self.log.log(Verbosity::JITEvent, "tracing-aborted");
            }
            TransitionControlPoint::Execute(ctr) => {
                self.log.log(Verbosity::JITEvent, "enter-jit-code");
                self.stats.trace_executed();

                // Compute the rsp of the control_point frame.
                let (rec, pinfo) = AOT_STACKMAPS
                    .as_ref()
                    .unwrap()
                    .get(usize::try_from(smid).unwrap());
                let mut rsp = unsafe { frameaddr.byte_sub(usize::try_from(rec.size).unwrap()) };
                if pinfo.hasfp {
                    rsp = unsafe { rsp.byte_add(REG64_SIZE) };
                }
                let trace_addr = ctr.entry();
                MTThread::with(|mtt| {
                    mtt.set_running_trace(Some(ctr), None);
                });
                self.stats.timing_state(TimingState::JitExecuting);
                // TODO: switch here to unopt
                #[cfg(tracer_swt)]
                unsafe {
                    control_point_transition(ControlPointTransition{
                        src_smid: ControlPointStackMapId::Opt,
                        dst_smid: ControlPointStackMapId::UnOpt,
                        frameaddr,
                        rsp,
                        trace_addr: trace_addr,
                        exec_trace: true,
                        exec_trace_fn: __yk_exec_trace
                    });
                }
                // FIXME: Calling this function overwrites the current (Rust) function frame,
                // rather than unwinding it. https://github.com/ykjit/yk/issues/778.
                unsafe {
                    __yk_exec_trace(frameaddr, rsp, trace_addr);
                };
            }
            TransitionControlPoint::StartTracing(hl) => {
                self.log.log(Verbosity::JITEvent, "start-tracing");
                let tracer = {
                    let lk = self.tracer.lock();
                    Arc::clone(&*lk)
                };
                match Arc::clone(&tracer).start_recorder() {
                    Ok(tt) => MTThread::with(|mtt| {
                        *mtt.tstate.borrow_mut() = MTThreadState::Tracing {
                            hl,
                            thread_tracer: tt,
                            promotions: Vec::new(),
                            frameaddr,
                        };
                    }),
                    Err(e) => {
                        // FIXME: start_recorder needs a way of signalling temporary errors.
                        #[cfg(tracer_hwt)]
                        match e.downcast::<hwtracer::HWTracerError>() {
                            Ok(e) => {
                                if let hwtracer::HWTracerError::Temporary(_) = *e {
                                    let mut lk = hl.lock();
                                    debug_assert_matches!(lk.kind, HotLocationKind::Tracing);
                                    lk.tracecompilation_error(self);
                                    // FIXME: This is stupidly brutal.
                                    lk.kind = HotLocationKind::DontTrace;
                                    drop(lk);
                                    self.log.log(Verbosity::JITEvent, "start-tracing-abort");
                                } else {
                                    todo!("{e:?}");
                                }
                            }
                            Err(e) => todo!("{e:?}"),
                        }
                        #[cfg(not(tracer_hwt))]
                        todo!("{e:?}");
                    }
                }
                #[cfg(tracer_swt)]
                unsafe {
                    if IS_IN_OPT {
                        control_point_transition(ControlPointTransition{
                            src_smid: ControlPointStackMapId::Opt,
                            dst_smid: ControlPointStackMapId::UnOpt,
                            frameaddr,
                            rsp: 0 as *const c_void,
                            trace_addr: 0 as *const c_void,
                            exec_trace: false,
                            exec_trace_fn: __yk_exec_trace
                        });
                    }
                }
                // self.log.log(Verbosity::JITEvent, "returning into unopt cp");
            }
            TransitionControlPoint::StopTracing => {
                // Assuming no bugs elsewhere, the `unwrap`s cannot fail, because `StartTracing`
                // will have put a `Some` in the `Rc`.
                let (hl, thread_tracer, promotions) =
                    MTThread::with(
                        |mtt| match mtt.tstate.replace(MTThreadState::Interpreting) {
                            MTThreadState::Tracing {
                                hl,
                                thread_tracer,
                                promotions,
                                frameaddr: tracing_frameaddr,
                            } => {
                                assert_eq!(frameaddr, tracing_frameaddr);
                                (hl, thread_tracer, promotions)
                            }
                            _ => unreachable!(),
                        },
                    );
                match thread_tracer.stop() {
                    Ok(utrace) => {
                        self.stats.timing_state(TimingState::None);
                        self.log.log(Verbosity::JITEvent, "stop-tracing");
                        self.queue_root_compile_job((utrace, promotions.into_boxed_slice()), hl);
                    }
                    Err(e) => {
                        self.stats.timing_state(TimingState::None);
                        self.stats.trace_recorded_err();
                        self.log
                            .log(Verbosity::Warning, &format!("stop-tracing-aborted: {e}"));
                    }
                }
                #[cfg(tracer_swt)]
                unsafe {
                    IS_IN_OPT = true;
                    control_point_transition(ControlPointTransition{
                        src_smid: ControlPointStackMapId::Opt,
                        dst_smid: ControlPointStackMapId::UnOpt,
                        frameaddr,
                        rsp: 0 as *const c_void,
                        trace_addr: 0 as *const c_void,
                        exec_trace: false,
                        exec_trace_fn: __yk_exec_trace
                    });
                }
            }
            TransitionControlPoint::StopSideTracing {
                gidx: guardid,
                parent_ctr,
                root_ctr,
            } => {
                // Assuming no bugs elsewhere, the `unwrap`s cannot fail, because
                // `StartSideTracing` will have put a `Some` in the `Rc`.
                let (hl, thread_tracer, promotions) =
                    MTThread::with(
                        |mtt| match mtt.tstate.replace(MTThreadState::Interpreting) {
                            MTThreadState::Tracing {
                                hl,
                                thread_tracer,
                                promotions,
                                frameaddr: tracing_frameaddr,
                            } => {
                                assert_eq!(frameaddr, tracing_frameaddr);
                                (hl, thread_tracer, promotions)
                            }
                            _ => unreachable!(),
                        },
                    );
                self.stats.timing_state(TimingState::TraceMapping);
                match thread_tracer.stop() {
                    Ok(utrace) => {
                        self.stats.timing_state(TimingState::None);
                        self.log.log(Verbosity::JITEvent, "stop-tracing");
                        self.queue_sidetrace_compile_job(
                            (utrace, promotions.into_boxed_slice()),
                            hl,
                            root_ctr,
                            parent_ctr,
                            guardid,
                        );
                    }
                    Err(e) => {
                        self.stats.timing_state(TimingState::None);
                        self.stats.trace_recorded_err();
                        self.log
                            .log(Verbosity::Warning, &format!("stop-tracing-aborted: {e}"));
                    }
                }
            }
        }
    }

    /// Perform the next step to `loc` in the `Location` state-machine for a control point. If
    /// `loc` moves to the Compiled state, return a pointer to a [CompiledTrace] object.
    fn transition_control_point(
        self: &Arc<Self>,
        loc: &Location,
        frameaddr: *mut c_void,
    ) -> TransitionControlPoint {
        MTThread::with(|mtt| {
            let is_tracing = mtt.is_tracing();
            match loc.hot_location() {
                Some(hl) => {
                    // If this thread is tracing something, we *must* grab the [HotLocation] lock,
                    // because we need to know for sure if `loc` is the point at which we should
                    // stop tracing. In most compilation modes, we are willing to give up trying to
                    // lock and return if it looks like it will take too long. When `yk_testing` is
                    // enabled, however, this introduces non-determinism, so in that compilation
                    // mode only we guarantee to grab the lock.
                    let mut lk;

                    #[cfg(not(all(feature = "yk_testing", not(test))))]
                    {
                        // If this thread is not tracing anything, however, it's not worth
                        // contending too much with other threads: we try moderately hard to grab
                        // the lock, but we don't want to park this thread.
                        if !is_tracing {
                            // This thread isn't tracing anything, so we try for a little while to grab the
                            // lock, before giving up and falling back to the interpreter. In general, we
                            // expect that we'll grab the lock rather quickly. However, there is one nasty
                            // use-case, which is when an army of threads all start executing the same
                            // piece of tiny code and end up thrashing away at a single Location,
                            // particularly when it's in a non-Compiled state: we can end up contending
                            // horribly for a single lock, and not making much progress. In that case, it's
                            // probably better to let some threads fall back to the interpreter for another
                            // iteration, and hopefully allow them to get sufficiently out-of-sync that
                            // they no longer contend on this one lock as much.
                            let mut sw = SpinWait::new();
                            loop {
                                if let Some(x) = hl.try_lock() {
                                    lk = x;
                                    break;
                                }
                                if !sw.spin() {
                                    return TransitionControlPoint::NoAction;
                                }
                            }
                        } else {
                            // This thread is tracing something, so we must grab the lock.
                            lk = hl.lock();
                        };
                    }

                    #[cfg(all(feature = "yk_testing", not(test)))]
                    {
                        lk = hl.lock();
                    }

                    match lk.kind {
                        HotLocationKind::Compiled(ref ctr) => {
                            if is_tracing {
                                // This thread is tracing something, so bail out as quickly as possible
                                TransitionControlPoint::NoAction
                            } else {
                                TransitionControlPoint::Execute(Arc::clone(ctr))
                            }
                        }
                        HotLocationKind::Compiling => TransitionControlPoint::NoAction,
                        HotLocationKind::Tracing => {
                            let hl = loc.hot_location_arc_clone().unwrap();
                            match &*mtt.tstate.borrow() {
                                MTThreadState::Tracing {
                                    hl: thread_hl,
                                    frameaddr: tracing_frameaddr,
                                    ..
                                } => {
                                    // This thread is tracing something...
                                    if !Arc::ptr_eq(thread_hl, &hl) {
                                        // ...but not this Location.
                                        TransitionControlPoint::NoAction
                                    } else {
                                        // ...and it's this location...
                                        match STACK_DIRECTION {
                                            StackDirection::GrowsToHigherAddress => todo!(),
                                            StackDirection::GrowsToLowerAddress => {
                                                if frameaddr <= *tracing_frameaddr {
                                                    // We've completed a full iteration, either
                                                    // within the same frame, or in a recursive
                                                    // call. Either way, we do not want to unroll
                                                    // the loop / recursion!
                                                    lk.kind = HotLocationKind::Compiling;
                                                    TransitionControlPoint::StopTracing
                                                } else {
                                                    debug_assert!(frameaddr > *tracing_frameaddr);
                                                    // We fell through to a caller frame. In other
                                                    // words, the frame that started tracing
                                                    // `return`ed before it stopped tracing. It's
                                                    // probably the case that we've unluckily
                                                    // started tracing at the point in a recursive
                                                    // algorithm where it's reached the culmination
                                                    // point and is now returning many levels deep.
                                                    // If we immediately restart tracing in such a
                                                    // case, we'll just end up aborting again and
                                                    // again. So we don't consider retrying and
                                                    // instead abort tracing, and hope we can start
                                                    // at a more propitious point in the future.
                                                    self.stats.trace_recorded_err();
                                                    // FIXME: We will endless retry tracing this
                                                    // [HotLocation]. There should be a `Counting`
                                                    // state.
                                                    TransitionControlPoint::AbortTracing
                                                }
                                            }
                                        }
                                    }
                                }
                                _ => {
                                    // FIXME: This branch is also used by side tracing. That's not
                                    // necessarily wrong, but it wasn't what was intended. We
                                    // should at least explicitly think about whether this is the
                                    // best way of doing things or not.

                                    // This thread isn't tracing anything. Note that because we called
                                    // `hot_location_arc_clone` above, the strong count of an `Arc`
                                    // that's no longer being used by that thread will be 2.
                                    if Arc::strong_count(&hl) == 2 {
                                        // Another thread was tracing this location but it's terminated.
                                        self.stats.trace_recorded_err();
                                        match lk.tracecompilation_error(self) {
                                            TraceFailed::KeepTrying => {
                                                lk.kind = HotLocationKind::Tracing;
                                                TransitionControlPoint::StartTracing(hl)
                                            }
                                            TraceFailed::DontTrace => {
                                                // FIXME: This is stupidly brutal.
                                                lk.kind = HotLocationKind::DontTrace;
                                                TransitionControlPoint::NoAction
                                            }
                                        }
                                    } else {
                                        // Another thread is tracing this location.
                                        TransitionControlPoint::NoAction
                                    }
                                }
                            }
                        }
                        HotLocationKind::SideTracing {
                            ref root_ctr,
                            gidx,
                            ref parent_ctr,
                        } => {
                            let hl = loc.hot_location_arc_clone().unwrap();
                            match &*mtt.tstate.borrow() {
                                MTThreadState::Tracing {
                                    hl: thread_hl,
                                    frameaddr: tracing_frameaddr,
                                    ..
                                } => {
                                    // This thread is tracing something...
                                    if !Arc::ptr_eq(thread_hl, &hl) {
                                        // ...but not this Location.
                                        TransitionControlPoint::NoAction
                                    } else {
                                        match STACK_DIRECTION {
                                            StackDirection::GrowsToHigherAddress => todo!(),
                                            StackDirection::GrowsToLowerAddress => {
                                                if frameaddr <= *tracing_frameaddr {
                                                    // ...and it's this location: we have therefore
                                                    // finished tracing back to the control point,
                                                    // either within the same frame, or in a
                                                    // recursive call. Either way, we do not want
                                                    // to unroll the loop / recursion!
                                                    let parent_ctr = Arc::clone(parent_ctr);
                                                    let root_ctr_cl = Arc::clone(root_ctr);
                                                    lk.kind = HotLocationKind::Compiled(
                                                        Arc::clone(root_ctr),
                                                    );
                                                    drop(lk);
                                                    TransitionControlPoint::StopSideTracing {
                                                        gidx,
                                                        parent_ctr,
                                                        root_ctr: root_ctr_cl,
                                                    }
                                                } else {
                                                    debug_assert!(frameaddr > *tracing_frameaddr);
                                                    // We fell through to a caller frame. In other
                                                    // words, the frame that started tracing
                                                    // `return`ed before it stopped tracing. It's
                                                    // probably the case that we've unluckily
                                                    // started tracing at the point in a recursive
                                                    // algorithm where it's reached the culmination
                                                    // point and is now returning many levels deep.
                                                    // If we immediately restart tracing in such a
                                                    // case, we'll just end up aborting again and
                                                    // again. So we don't consider retrying and
                                                    // instead abort tracing, and hope we can start
                                                    // at a more propitious point in the future.
                                                    self.stats.trace_recorded_err();
                                                    lk.kind = HotLocationKind::Compiled(
                                                        Arc::clone(root_ctr),
                                                    );
                                                    TransitionControlPoint::AbortTracing
                                                }
                                            }
                                        }
                                    }
                                }
                                _ => {
                                    // This thread isn't tracing anything.
                                    assert!(!is_tracing);
                                    TransitionControlPoint::Execute(Arc::clone(root_ctr))
                                }
                            }
                        }
                        HotLocationKind::DontTrace => TransitionControlPoint::NoAction,
                    }
                }
                None => {
                    if is_tracing {
                        // This thread is tracing something, so bail out as quickly as possible
                        return TransitionControlPoint::NoAction;
                    }
                    match loc.inc_count() {
                        Some(x) => {
                            debug_assert!(self.hot_threshold() < HotThreshold::MAX);
                            if x < self.hot_threshold() + 1 {
                                TransitionControlPoint::NoAction
                            } else {
                                let hl = HotLocation {
                                    kind: HotLocationKind::Tracing,
                                    tracecompilation_errors: 0,
                                };
                                if let Some(hl) = loc.count_to_hot_location(x, hl) {
                                    debug_assert!(!is_tracing);
                                    TransitionControlPoint::StartTracing(hl)
                                } else {
                                    // We raced with another thread which has started tracing this
                                    // location. We leave it to do the tracing.
                                    TransitionControlPoint::NoAction
                                }
                            }
                        }
                        None => {
                            // `loc` is being updated by another thread and we've caught it in the
                            // middle of that. We could spin but we might as well let the other thread
                            // do its thing and go around the interpreter again.
                            TransitionControlPoint::NoAction
                        }
                    }
                }
            }
        })
    }

    /// Perform the next step in the guard failure statemachine.
    pub(crate) fn transition_guard_failure(
        self: &Arc<Self>,
        parent_ctr: Arc<dyn CompiledTrace>,
        gidx: GuardIdx,
    ) -> TransitionGuardFailure {
        if parent_ctr.guard(gidx).inc_failed(self) {
            if let Some(hl) = parent_ctr.hl().upgrade() {
                MTThread::with(|mtt| {
                    // This thread should not be tracing anything.
                    debug_assert!(!mtt.is_tracing());
                    let mut lk = hl.lock();
                    if let HotLocationKind::Compiled(ref root_ctr) = lk.kind {
                        lk.kind = HotLocationKind::SideTracing {
                            root_ctr: Arc::clone(root_ctr),
                            gidx,
                            parent_ctr,
                        };
                        drop(lk);
                        TransitionGuardFailure::StartSideTracing(hl)
                    } else {
                        // The top-level trace's [HotLocation] might have changed to another state while
                        // the associated trace was executing; or we raced with another thread (which is
                        // most likely to have started side tracing itself).
                        TransitionGuardFailure::NoAction
                    }
                })
            } else {
                // The parent [HotLocation] has been garbage collected.
                TransitionGuardFailure::NoAction
            }
        } else {
            // We're side-tracing
            TransitionGuardFailure::NoAction
        }
    }

    /// Inform this meta-tracer that guard `gidx` has failed.
    ///
    // FIXME: Don't side trace the last guard of a side-trace as this guard always fails.
    // FIXME: Don't side-trace after switch instructions: not every guard failure is equal
    // and a trace compiled for case A won't work for case B.
    pub(crate) fn guard_failure(
        self: &Arc<Self>,
        parent: Arc<dyn CompiledTrace>,
        gidx: GuardIdx,
        frameaddr: *mut c_void,
    ) {
        match self.transition_guard_failure(parent, gidx) {
            TransitionGuardFailure::NoAction => (),
            TransitionGuardFailure::StartSideTracing(hl) => {
                self.log.log(Verbosity::JITEvent, "start-side-tracing");
                let tracer = {
                    let lk = self.tracer.lock();
                    Arc::clone(&*lk)
                };
                match Arc::clone(&tracer).start_recorder() {
                    Ok(tt) => MTThread::with(|mtt| {
                        *mtt.tstate.borrow_mut() = MTThreadState::Tracing {
                            hl,
                            thread_tracer: tt,
                            promotions: Vec::new(),
                            frameaddr,
                        };
                    }),
                    Err(e) => todo!("{e:?}"),
                }
            }
        }
    }
}

#[cfg(target_arch = "x86_64")]
#[naked]
#[no_mangle]
pub(crate) unsafe extern "C" fn __yk_exec_trace(
    frameaddr: *const c_void,
    rsp: *const c_void,
    trace: *const c_void,
) -> ! {
    std::arch::naked_asm!(
        // Reset RBP
        // "int3",
        "mov rbp, rdi",
        // Reset RSP to the end of the control point frame (this includes the registers we pushed
        // just before the control point)
        "mov rsp, rsi",
        "sub rsp, 8",   // Return address of control point call
        "sub rsp, 104", // Registers pushed in naked cp call (includes alignment)
        // Restore registers which were pushed to the stack in [ykcapi::__ykrt_control_point].
        "pop r15",
        "pop r14",
        "pop r13",
        "pop r12",
        "pop r11",
        "pop r10",
        "pop r9",
        "pop r8",
        "pop rsi",
        "pop rdi",
        "pop rbx",
        "pop rcx",
        "pop rax",
        "add rsp, 8", // Remove return pointer
        // Call the trace function.
        "jmp rdx",
        "ret",
    )
}

/// [MTThread]'s major job is to record what state in the "interpreting/tracing/executing"
/// state-machine this thread is in. This enum contains the states.
#[derive(Debug)]
enum MTThreadState {
    /// This thread is executing in the normal interpreter: it is not executing a trace or
    /// recording a trace.
    Interpreting,
    /// This thread is recording a trace.
    Tracing {
        /// The [HotLocation] the trace will end at. For a top-level trace, this will be the same
        /// [HotLocation] the trace started at; for a side-trace, tracing started elsewhere.
        hl: Arc<Mutex<HotLocation>>,
        /// What tracer is being used to record this trace? Needed for trace mapping.
        thread_tracer: Box<dyn TraceRecorder>,
        /// Records the content of data recorded via `yk_promote`.
        promotions: Vec<u8>,
        /// The `frameaddr` when tracing started. This allows us to tell if we're finishing tracing
        /// at the same point that we started.
        frameaddr: *mut c_void,
    },
    /// This thread is executing a trace. Note that the `dyn CompiledTrace` serves two different purposes:
    ///
    /// 1. It is needed for side traces and the like.
    /// 2. It allows another thread to tell whether the thread that started tracing a [Location] is
    ///    still alive or not by inspecting its strong count (if the strong count is equal to 1
    ///    then the thread died while tracing). Note that this relies on thread local storage
    ///    dropping the [MTThread] instance and (by implication) dropping the [Arc] and
    ///    decrementing its strong count. Unfortunately, there is no guarantee that thread local
    ///    storage will be dropped when a thread dies (and there is also significant platform
    ///    variation in regard to dropping thread locals), so this mechanism can't be fully relied
    ///    upon: however, we can't monitor thread death in any other reasonable way, so this will
    ///    have to do.
    Executing {
        /// The currently executing compiled trace.
        ctr: Arc<dyn CompiledTrace>,
        /// The root trace if the currently executing trace is a side-trace.
        root: Option<Arc<dyn CompiledTrace>>,
    },
}

/// Meta-tracer per-thread state. Note that this struct is neither `Send` nor `Sync`: it can only
/// be accessed from within a single thread.
pub(crate) struct MTThread {
    /// Where in the "interpreting/tracing/executing" is this thread?
    tstate: RefCell<MTThreadState>,
    // Raw pointers are neither send nor sync.
    _dont_send_or_sync_me: PhantomData<*mut ()>,
}

impl MTThread {
    fn new() -> Self {
        MTThread {
            tstate: RefCell::new(MTThreadState::Interpreting),
            _dont_send_or_sync_me: PhantomData,
        }
    }

    /// Call `f` with a reference to this thread's [MTThread] instance.
    ///
    /// # Panics
    ///
    /// For the same reasons as [thread::local::LocalKey::with].
    pub fn with<F, R>(f: F) -> R
    where
        F: FnOnce(&MTThread) -> R,
    {
        THREAD_MTTHREAD.with(|mtt| f(mtt))
    }

    /// Is this thread currently tracing something?
    pub(crate) fn is_tracing(&self) -> bool {
        matches!(&*self.tstate.borrow(), &MTThreadState::Tracing { .. })
    }

    /// If a trace is currently running, return a reference to its `CompiledTrace`.
    pub(crate) fn running_trace(
        &self,
    ) -> (
        Option<Arc<dyn CompiledTrace>>,
        Option<Arc<dyn CompiledTrace>>,
    ) {
        match &*self.tstate.borrow() {
            MTThreadState::Executing { ctr: ctr_arc, root } => {
                let root_clone = root.as_ref().map(Arc::clone);
                (Some(Arc::clone(ctr_arc)), root_clone)
            }
            _ => (None, None),
        }
    }

    /// Update the currently running trace: `None` means that no trace is running.
    pub(crate) fn set_running_trace(
        &self,
        ctr: Option<Arc<dyn CompiledTrace>>,
        root: Option<Arc<dyn CompiledTrace>>,
    ) {
        *self.tstate.borrow_mut() = match ctr {
            Some(ctr) => MTThreadState::Executing { ctr, root },
            None => MTThreadState::Interpreting,
        };
    }

    /// Records `val` as a value to be promoted. Returns `true` if either: no trace is being
    /// recorded; or recording the promotion succeeded.
    ///
    /// If `false` is returned, the current trace is unable to record the promotion successfully
    /// and further calls are probably pointless, though they will not cause the tracer to enter
    /// undefined behaviour territory.
    pub(crate) fn promote_i32(&self, val: i32) -> bool {
        if let MTThreadState::Tracing {
            ref mut promotions, ..
        } = *self.tstate.borrow_mut()
        {
            promotions.extend_from_slice(&val.to_ne_bytes());
        }
        true
    }

    /// Records `val` as a value to be promoted. Returns `true` if either: no trace is being
    /// recorded; or recording the promotion succeeded.
    ///
    /// If `false` is returned, the current trace is unable to record the promotion successfully
    /// and further calls are probably pointless, though they will not cause the tracer to enter
    /// undefined behaviour territory.
    pub(crate) fn promote_u32(&self, val: u32) -> bool {
        if let MTThreadState::Tracing {
            ref mut promotions, ..
        } = *self.tstate.borrow_mut()
        {
            promotions.extend_from_slice(&val.to_ne_bytes());
        }
        true
    }

    /// Records `val` as a value to be promoted. Returns `true` if either: no trace is being
    /// recorded; or recording the promotion succeeded.
    ///
    /// If `false` is returned, the current trace is unable to record the promotion successfully
    /// and further calls are probably pointless, though they will not cause the tracer to enter
    /// undefined behaviour territory.
    pub(crate) fn promote_i64(&self, val: i64) -> bool {
        if let MTThreadState::Tracing {
            ref mut promotions, ..
        } = *self.tstate.borrow_mut()
        {
            promotions.extend_from_slice(&val.to_ne_bytes());
        }
        true
    }

    /// Records `val` as a value to be promoted. Returns `true` if either: no trace is being
    /// recorded; or recording the promotion succeeded.
    ///
    /// If `false` is returned, the current trace is unable to record the promotion successfully
    /// and further calls are probably pointless, though they will not cause the tracer to enter
    /// undefined behaviour territory.
    pub(crate) fn promote_usize(&self, val: usize) -> bool {
        if let MTThreadState::Tracing {
            ref mut promotions, ..
        } = *self.tstate.borrow_mut()
        {
            promotions.extend_from_slice(&val.to_ne_bytes());
        }
        true
    }
}

/// What action should a caller of [MT::transition_control_point] take?
#[derive(Debug)]
enum TransitionControlPoint {
    NoAction,
    AbortTracing,
    Execute(Arc<dyn CompiledTrace>),
    StartTracing(Arc<Mutex<HotLocation>>),
    StopTracing,
    StopSideTracing {
        gidx: GuardIdx,
        parent_ctr: Arc<dyn CompiledTrace>,
        root_ctr: Arc<dyn CompiledTrace>,
    },
}

/// What action should a caller of [MT::transition_guard_failure] take?
#[derive(Debug)]
pub(crate) enum TransitionGuardFailure {
    NoAction,
    StartSideTracing(Arc<Mutex<HotLocation>>),
}

#[cfg(test)]
mod tests {
    extern crate test;
    use super::*;
    use crate::{
        compile::{CompiledTraceTestingBasicTransitions, CompiledTraceTestingMinimal},
        trace::TraceRecorderError,
    };
    use std::{hint::black_box, ptr};
    use test::bench::Bencher;

    // We only implement enough of the equality function for the tests we have.
    impl PartialEq for TransitionControlPoint {
        fn eq(&self, other: &Self) -> bool {
            match (self, other) {
                (TransitionControlPoint::NoAction, TransitionControlPoint::NoAction) => true,
                (TransitionControlPoint::Execute(p1), TransitionControlPoint::Execute(p2)) => {
                    std::ptr::eq(p1, p2)
                }
                (
                    TransitionControlPoint::StartTracing(_),
                    TransitionControlPoint::StartTracing(_),
                ) => true,
                (x, y) => todo!("{:?} {:?}", x, y),
            }
        }
    }

    #[derive(Debug)]
    struct DummyTraceRecorder;

    impl TraceRecorder for DummyTraceRecorder {
        fn stop(self: Box<Self>) -> Result<Box<dyn AOTTraceIterator>, TraceRecorderError> {
            todo!();
        }
    }

    fn expect_start_tracing(mt: &Arc<MT>, loc: &Location) {
        let TransitionControlPoint::StartTracing(hl) =
            mt.transition_control_point(loc, ptr::null_mut())
        else {
            panic!()
        };
        MTThread::with(|mtt| {
            *mtt.tstate.borrow_mut() = MTThreadState::Tracing {
                hl,
                thread_tracer: Box::new(DummyTraceRecorder),
                promotions: Vec::new(),
                frameaddr: ptr::null_mut(),
            };
        });
    }

    fn expect_stop_tracing(mt: &Arc<MT>, loc: &Location) {
        let TransitionControlPoint::StopTracing = mt.transition_control_point(loc, ptr::null_mut())
        else {
            panic!()
        };
        MTThread::with(|mtt| {
            *mtt.tstate.borrow_mut() = MTThreadState::Interpreting;
        });
    }

    fn expect_start_side_tracing(mt: &Arc<MT>, ctr: Arc<dyn CompiledTrace>) {
        let TransitionGuardFailure::StartSideTracing(hl) =
            mt.transition_guard_failure(ctr, GuardIdx::from(0))
        else {
            panic!()
        };
        MTThread::with(|mtt| {
            *mtt.tstate.borrow_mut() = MTThreadState::Tracing {
                hl,
                thread_tracer: Box::new(DummyTraceRecorder),
                promotions: Vec::new(),
                frameaddr: ptr::null_mut(),
            };
        });
    }

    #[test]
    fn basic_transitions() {
        let hot_thrsh = 5;
        let mt = MT::new().unwrap();
        mt.set_hot_threshold(hot_thrsh);
        mt.set_sidetrace_threshold(1);
        let loc = Location::new();
        for i in 0..mt.hot_threshold() {
            assert_eq!(
                mt.transition_control_point(&loc, ptr::null_mut()),
                TransitionControlPoint::NoAction
            );
            assert_eq!(loc.count(), Some(i + 1));
        }
        expect_start_tracing(&mt, &loc);
        assert!(matches!(
            loc.hot_location().unwrap().lock().kind,
            HotLocationKind::Tracing
        ));
        expect_stop_tracing(&mt, &loc);
        assert!(matches!(
            loc.hot_location().unwrap().lock().kind,
            HotLocationKind::Compiling
        ));
        let ctr = Arc::new(CompiledTraceTestingBasicTransitions::new(Arc::downgrade(
            &loc.hot_location_arc_clone().unwrap(),
        )));
        loc.hot_location().unwrap().lock().kind = HotLocationKind::Compiled(ctr.clone());
        assert!(matches!(
            mt.transition_control_point(&loc, ptr::null_mut()),
            TransitionControlPoint::Execute(_)
        ));
        expect_start_side_tracing(&mt, ctr);

        match mt.transition_control_point(&loc, ptr::null_mut()) {
            TransitionControlPoint::StopSideTracing { .. } => {
                MTThread::with(|mtt| {
                    *mtt.tstate.borrow_mut() = MTThreadState::Interpreting;
                });
                assert!(matches!(
                    loc.hot_location().unwrap().lock().kind,
                    HotLocationKind::Compiled(_)
                ));
            }
            _ => unreachable!(),
        }
        assert!(matches!(
            mt.transition_control_point(&loc, ptr::null_mut()),
            TransitionControlPoint::Execute(_)
        ));
    }

    #[test]
    fn threaded_threshold() {
        // Aim for a situation where there's a lot of contention.
        let num_threads = u32::try_from(num_cpus::get() * 4).unwrap();
        let hot_thrsh = num_threads.saturating_mul(2500);
        let mt = Arc::new(MT::new().unwrap());
        mt.set_hot_threshold(hot_thrsh);
        let loc = Arc::new(Location::new());

        let mut thrs = vec![];
        for _ in 0..num_threads {
            let mt = Arc::clone(&mt);
            let loc = Arc::clone(&loc);
            let t = thread::spawn(move || {
                // The "*4" is the number of times we call `transition_location` in the loop: we
                // need to make sure that this loop cannot tip the Location over the threshold,
                // otherwise tracing will start, and the assertions will fail.
                for _ in 0..hot_thrsh / (num_threads * 4) {
                    assert_eq!(
                        mt.transition_control_point(&loc, ptr::null_mut()),
                        TransitionControlPoint::NoAction
                    );
                    let c1 = loc.count();
                    assert!(c1.is_some());
                    assert_eq!(
                        mt.transition_control_point(&loc, ptr::null_mut()),
                        TransitionControlPoint::NoAction
                    );
                    let c2 = loc.count();
                    assert!(c2.is_some());
                    assert_eq!(
                        mt.transition_control_point(&loc, ptr::null_mut()),
                        TransitionControlPoint::NoAction
                    );
                    let c3 = loc.count();
                    assert!(c3.is_some());
                    assert_eq!(
                        mt.transition_control_point(&loc, ptr::null_mut()),
                        TransitionControlPoint::NoAction
                    );
                    let c4 = loc.count();
                    assert!(c4.is_some());
                    assert!(c4.unwrap() >= c3.unwrap());
                    assert!(c3.unwrap() >= c2.unwrap());
                    assert!(c2.unwrap() >= c1.unwrap());
                }
            });
            thrs.push(t);
        }
        for t in thrs {
            t.join().unwrap();
        }
        // Thread contention and the use of `compare_exchange_weak` means that there is absolutely
        // no guarantee about what the location's count will be at this point other than it must be
        // at or below the threshold: it could even be (although it's rather unlikely) 0!
        assert!(loc.count().is_some());
        loop {
            match mt.transition_control_point(&loc, ptr::null_mut()) {
                TransitionControlPoint::NoAction => (),
                TransitionControlPoint::StartTracing(hl) => {
                    MTThread::with(|mtt| {
                        *mtt.tstate.borrow_mut() = MTThreadState::Tracing {
                            hl,
                            thread_tracer: Box::new(DummyTraceRecorder),
                            promotions: Vec::new(),
                            frameaddr: ptr::null_mut(),
                        };
                    });
                    break;
                }
                _ => unreachable!(),
            }
        }
        expect_stop_tracing(&mt, &loc);
        // At this point, we have nothing to meaningfully test over the `basic_transitions` test.
    }

    #[test]
    fn locations_dont_get_stuck_tracing() {
        // If tracing a location fails too many times (e.g. because the thread terminates before
        // tracing is complete), the location must be marked as DontTrace.

        const THRESHOLD: HotThreshold = 5;
        let mt = Arc::new(MT::new().unwrap());
        mt.set_hot_threshold(THRESHOLD);
        let loc = Arc::new(Location::new());

        // Get the location to the point of being hot.
        for _ in 0..THRESHOLD {
            assert_eq!(
                mt.transition_control_point(&loc, ptr::null_mut()),
                TransitionControlPoint::NoAction
            );
        }

        // Start tracing in a thread and purposefully let the thread terminate before tracing is
        // complete.
        for i in 0..mt.trace_failure_threshold() + 1 {
            {
                let mt = Arc::clone(&mt);
                let loc = Arc::clone(&loc);
                thread::spawn(move || {
                    expect_start_tracing(&mt, &loc);
                })
                .join()
                .unwrap();
            }
            assert!(matches!(
                loc.hot_location().unwrap().lock().kind,
                HotLocationKind::Tracing
            ));
            assert_eq!(
                loc.hot_location().unwrap().lock().tracecompilation_errors,
                i
            );
        }

        assert!(matches!(
            loc.hot_location().unwrap().lock().kind,
            HotLocationKind::Tracing
        ));
        assert_eq!(
            mt.transition_control_point(&loc, ptr::null_mut()),
            TransitionControlPoint::NoAction
        );
        assert!(matches!(
            loc.hot_location().unwrap().lock().kind,
            HotLocationKind::DontTrace
        ));
    }

    #[test]
    fn locations_can_fail_tracing_before_succeeding() {
        // Test that a location can fail tracing multiple times before being successfully traced.

        const THRESHOLD: HotThreshold = 5;
        let mt = Arc::new(MT::new().unwrap());
        mt.set_hot_threshold(THRESHOLD);
        let loc = Arc::new(Location::new());

        // Get the location to the point of being hot.
        for _ in 0..THRESHOLD {
            assert_eq!(
                mt.transition_control_point(&loc, ptr::null_mut()),
                TransitionControlPoint::NoAction
            );
        }

        // Start tracing in a thread and purposefully let the thread terminate before tracing is
        // complete.
        for i in 0..mt.trace_failure_threshold() {
            {
                let mt = Arc::clone(&mt);
                let loc = Arc::clone(&loc);
                thread::spawn(move || expect_start_tracing(&mt, &loc))
                    .join()
                    .unwrap();
            }
            assert!(matches!(
                loc.hot_location().unwrap().lock().kind,
                HotLocationKind::Tracing
            ));
            assert_eq!(
                loc.hot_location().unwrap().lock().tracecompilation_errors,
                i
            );
        }

        assert!(matches!(
            loc.hot_location().unwrap().lock().kind,
            HotLocationKind::Tracing
        ));
        // Start tracing again...
        expect_start_tracing(&mt, &loc);
        assert!(matches!(
            loc.hot_location().unwrap().lock().kind,
            HotLocationKind::Tracing
        ));
        // ...and this time let tracing succeed.
        expect_stop_tracing(&mt, &loc);
        // If tracing succeeded, we'll now be in the Compiling state.
        assert!(matches!(
            loc.hot_location().unwrap().lock().kind,
            HotLocationKind::Compiling
        ));
    }

    #[test]
    fn dont_trace_two_locations_simultaneously_in_one_thread() {
        // A thread can only trace one Location at a time: if, having started tracing, it
        // encounters another Location which has reached its hot threshold, it just ignores it.
        // Once the first location is compiled, the second location can then be compiled.

        const THRESHOLD: HotThreshold = 5;
        let mt = MT::new().unwrap();
        mt.set_hot_threshold(THRESHOLD);
        let loc1 = Location::new();
        let loc2 = Location::new();

        for _ in 0..THRESHOLD {
            assert_eq!(
                mt.transition_control_point(&loc1, ptr::null_mut()),
                TransitionControlPoint::NoAction
            );
            assert_eq!(
                mt.transition_control_point(&loc2, ptr::null_mut()),
                TransitionControlPoint::NoAction
            );
        }
        expect_start_tracing(&mt, &loc1);
        assert_eq!(
            mt.transition_control_point(&loc2, ptr::null_mut()),
            TransitionControlPoint::NoAction
        );
        assert!(matches!(
            loc1.hot_location().unwrap().lock().kind,
            HotLocationKind::Tracing
        ));
        assert_eq!(loc2.count(), Some(THRESHOLD));
        expect_stop_tracing(&mt, &loc1);
        assert!(matches!(
            loc1.hot_location().unwrap().lock().kind,
            HotLocationKind::Compiling
        ));
        expect_start_tracing(&mt, &loc2);
        expect_stop_tracing(&mt, &loc2);
    }

    #[test]
    fn only_one_thread_starts_tracing() {
        // If multiple threads hammer away at a location, only one of them can win the race to
        // trace it (and then compile it etc.).

        // We need to set a high enough threshold that the threads are likely to meaningfully
        // interleave when interacting with the location.
        const THRESHOLD: HotThreshold = 100000;
        let mt = Arc::new(MT::new().unwrap());
        mt.set_hot_threshold(THRESHOLD);
        let loc = Arc::new(Location::new());

        let mut thrs = Vec::new();
        let num_starts = Arc::new(AtomicU64::new(0));
        for _ in 0..num_cpus::get() {
            let loc = Arc::clone(&loc);
            let mt = Arc::clone(&mt);
            let num_starts = Arc::clone(&num_starts);
            thrs.push(thread::spawn(move || {
                for _ in 0..THRESHOLD {
                    match mt.transition_control_point(&loc, ptr::null_mut()) {
                        TransitionControlPoint::NoAction => (),
                        TransitionControlPoint::AbortTracing => panic!(),
                        TransitionControlPoint::Execute(_) => (),
                        TransitionControlPoint::StartTracing(hl) => {
                            num_starts.fetch_add(1, Ordering::Relaxed);
                            MTThread::with(|mtt| {
                                *mtt.tstate.borrow_mut() = MTThreadState::Tracing {
                                    hl,
                                    thread_tracer: Box::new(DummyTraceRecorder),
                                    promotions: Vec::new(),
                                    frameaddr: ptr::null_mut(),
                                };
                            });
                            assert!(matches!(
                                loc.hot_location().unwrap().lock().kind,
                                HotLocationKind::Tracing
                            ));
                            expect_stop_tracing(&mt, &loc);
                            assert!(matches!(
                                loc.hot_location().unwrap().lock().kind,
                                HotLocationKind::Compiling
                            ));
                            assert_eq!(
                                mt.transition_control_point(&loc, ptr::null_mut()),
                                TransitionControlPoint::NoAction
                            );
                            assert!(matches!(
                                loc.hot_location().unwrap().lock().kind,
                                HotLocationKind::Compiling
                            ));
                            loc.hot_location().unwrap().lock().kind = HotLocationKind::Compiled(
                                Arc::new(CompiledTraceTestingMinimal::new()),
                            );
                            loop {
                                if let TransitionControlPoint::Execute(_) =
                                    mt.transition_control_point(&loc, ptr::null_mut())
                                {
                                    break;
                                }
                            }
                            break;
                        }
                        TransitionControlPoint::StopTracing
                        | TransitionControlPoint::StopSideTracing { .. } => unreachable!(),
                    }
                }
            }));
        }

        for t in thrs {
            t.join().unwrap();
        }

        assert_eq!(num_starts.load(Ordering::Relaxed), 1);
    }

    #[test]
    fn two_tracing_threads_must_not_stop_each_others_tracing_location() {
        // A tracing thread can only stop tracing when it encounters the specific Location that
        // caused it to start tracing. If it encounters another Location that also happens to be
        // tracing, it must ignore it.

        const THRESHOLD: HotThreshold = 5;
        let mt = Arc::new(MT::new().unwrap());
        mt.set_hot_threshold(THRESHOLD);
        let loc1 = Arc::new(Location::new());
        let loc2 = Location::new();

        for _ in 0..THRESHOLD {
            assert_eq!(
                mt.transition_control_point(&loc1, ptr::null_mut()),
                TransitionControlPoint::NoAction
            );
            assert_eq!(
                mt.transition_control_point(&loc2, ptr::null_mut()),
                TransitionControlPoint::NoAction
            );
        }

        {
            let mt = Arc::clone(&mt);
            let loc1 = Arc::clone(&loc1);
            thread::spawn(move || expect_start_tracing(&mt, &loc1))
                .join()
                .unwrap();
        }

        expect_start_tracing(&mt, &loc2);
        assert_eq!(
            mt.transition_control_point(&loc1, ptr::null_mut()),
            TransitionControlPoint::NoAction
        );
        expect_stop_tracing(&mt, &loc2);
    }

    #[test]
    fn two_sidetracing_threads_must_not_stop_each_others_tracing_location() {
        // A side-tracing thread can only stop tracing when it encounters the specific Location
        // that caused it to start tracing. If it encounters another Location that also happens to
        // be tracing, it must ignore it.

        const THRESHOLD: HotThreshold = 5;
        let mt = MT::new().unwrap();
        mt.set_hot_threshold(THRESHOLD);
        mt.set_sidetrace_threshold(1);
        let loc1 = Arc::new(Location::new());
        let loc2 = Location::new();

        fn to_compiled(mt: &Arc<MT>, loc: &Location) -> Arc<dyn CompiledTrace> {
            for _ in 0..THRESHOLD {
                assert_eq!(
                    mt.transition_control_point(loc, ptr::null_mut()),
                    TransitionControlPoint::NoAction
                );
            }

            expect_start_tracing(mt, loc);
            assert!(matches!(
                loc.hot_location().unwrap().lock().kind,
                HotLocationKind::Tracing
            ));
            expect_stop_tracing(mt, loc);
            assert!(matches!(
                loc.hot_location().unwrap().lock().kind,
                HotLocationKind::Compiling
            ));
            let ctr = Arc::new(CompiledTraceTestingBasicTransitions::new(Arc::downgrade(
                &loc.hot_location_arc_clone().unwrap(),
            )));
            loc.hot_location().unwrap().lock().kind = HotLocationKind::Compiled(ctr.clone());
            ctr
        }

        let ctr1 = to_compiled(&mt, &loc1);
        let ctr2 = to_compiled(&mt, &loc2);

        {
            let mt = Arc::clone(&mt);
            thread::spawn(move || expect_start_side_tracing(&mt, ctr1))
                .join()
                .unwrap();
        }

        expect_start_side_tracing(&mt, ctr2);
        assert!(matches!(
            dbg!(mt.transition_control_point(&loc1, ptr::null_mut())),
            TransitionControlPoint::NoAction
        ));
        assert!(matches!(
            mt.transition_control_point(&loc2, ptr::null_mut()),
            TransitionControlPoint::StopSideTracing { .. }
        ));
    }

    #[bench]
    fn bench_single_threaded_control_point(b: &mut Bencher) {
        let mt = MT::new().unwrap();
        let loc = Location::new();
        b.iter(|| {
            for _ in 0..100000 {
                black_box(mt.transition_control_point(&loc, ptr::null_mut()));
            }
        });
    }

    #[bench]
    fn bench_multi_threaded_control_point(b: &mut Bencher) {
        let mt = Arc::new(MT::new().unwrap());
        let loc = Arc::new(Location::new());
        b.iter(|| {
            let mut thrs = vec![];
            for _ in 0..4 {
                let loc = Arc::clone(&loc);
                let mt = Arc::clone(&mt);
                thrs.push(thread::spawn(move || {
                    for _ in 0..100 {
                        black_box(mt.transition_control_point(&loc, ptr::null_mut()));
                    }
                }));
            }
            for t in thrs {
                t.join().unwrap();
            }
        });
    }

    #[test]
    fn dont_trace_execution_of_a_trace() {
        let mt = Arc::new(MT::new().unwrap());
        mt.set_hot_threshold(0);
        let loc1 = Location::new();
        let loc2 = Location::new();

        // Get `loc1` to the point where there's a compiled trace for it.
        expect_start_tracing(&mt, &loc1);
        expect_stop_tracing(&mt, &loc1);
        loc1.hot_location().unwrap().lock().kind =
            HotLocationKind::Compiled(Arc::new(CompiledTraceTestingMinimal::new()));

        // If we transition `loc2` into `StartTracing`, then (for now) we should not execute the
        // trace for `loc1`, as another location is being traced and we don't want to trace the
        // execution of the trace!
        //
        // FIXME: this behaviour will need to change in the future:
        // https://github.com/ykjit/yk/issues/519
        expect_start_tracing(&mt, &loc2);
        assert!(matches!(
            mt.transition_control_point(&loc1, ptr::null_mut()),
            TransitionControlPoint::NoAction
        ));

        // But once we stop tracing for `loc2`, we should be able to execute the trace for `loc1`.
        expect_stop_tracing(&mt, &loc2);
        assert!(matches!(
            mt.transition_control_point(&loc1, ptr::null_mut()),
            TransitionControlPoint::Execute(_)
        ));
    }
}<|MERGE_RESOLUTION|>--- conflicted
+++ resolved
@@ -406,18 +406,8 @@
     }
 
     #[allow(clippy::not_unsafe_ptr_arg_deref)]
-<<<<<<< HEAD
-    pub fn control_point(
-        self: &Arc<Self>,
-        loc: &Location,
-        frameaddr: *mut c_void,
-        smid: u64,
-    ){
-        match self.transition_control_point(loc) {
-=======
     pub fn control_point(self: &Arc<Self>, loc: &Location, frameaddr: *mut c_void, smid: u64) {
         match self.transition_control_point(loc, frameaddr) {
->>>>>>> a0ab0f15
             TransitionControlPoint::NoAction => (),
             TransitionControlPoint::AbortTracing => {
                 let thread_tracer =
